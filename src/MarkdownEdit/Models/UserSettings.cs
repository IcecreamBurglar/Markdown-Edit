﻿using System;
using System.Collections.Generic;
using System.ComponentModel;
using System.IO;
using System.Runtime.CompilerServices;
using Newtonsoft.Json;
using static System.Environment;

namespace MarkdownEdit.Models
{
    public class UserSettings : INotifyPropertyChanged, ICloneable, IEquatable<UserSettings>
    {
        private Theme _theme;
        private string _editorFontFamily = "Consolas";
        private double _editorFontSize = 15.0;
        private bool _editorOpenLastFile = true;
        private bool _editorOpenLastCursorPosition = true;
        private bool _editorVerticalScrollBarVisible = true;
        private bool _editorShowEndOfLine;
        private bool _editorShowSpaces;
        private bool _editorShowTabs;
        private bool _editorShowLineNumbers;
        private bool _editorHighlightCurrentLine;
        private bool _synchronizeScrollPositions = true;
        private bool _ignoreYaml = true;
        private string _spellCheckDictionary = "en_US";
        private bool _spellCheckIgnoreCodeBlocks = true;
        private bool _spellCheckIgnoreAllCaps = true;
        private bool _spellCheckIgnoreMarkupTags = true;
        private bool _spellCheckIgnoreWordsWithDigits = true;
        private int _singlePaneMargin = 16;
        private bool _ignoreTaskbarOnMaximize = true;
        private bool _formatOnSave;
        private bool _githubMarkdown;
        private string _lineEnding = "crlf";
        private string _customMarkdownConverter = "";
        private bool _useDefaultEditor;
        private bool _yesIDonated;
        private bool _insertImagePathsOnly;
<<<<<<< HEAD
=======
        private string _cultureLanguage = "";
>>>>>>> 5df03a97

        public Theme Theme
        {
            get { return _theme; }
            set { Set(ref _theme, value); }
        }

        public string EditorFontFamily
        {
            get { return _editorFontFamily; }
            set { Set(ref _editorFontFamily, value); }
        }

        public double EditorFontSize
        {
            get { return _editorFontSize; }
            set { Set(ref _editorFontSize, value); }
        }

        public bool EditorOpenLastFile
        {
            get { return _editorOpenLastFile; }
            set { Set(ref _editorOpenLastFile, value); }
        }

        public bool EditorOpenLastCursorPosition
        {
            get { return _editorOpenLastCursorPosition; }
            set { Set(ref _editorOpenLastCursorPosition, value); }
        }

        public bool EditorVerticalScrollBarVisible
        {
            get { return _editorVerticalScrollBarVisible; }
            set { Set(ref _editorVerticalScrollBarVisible, value); }
        }

        public bool EditorShowEndOfLine
        {
            get { return _editorShowEndOfLine; }
            set { Set(ref _editorShowEndOfLine, value); }
        }

        public bool EditorShowSpaces
        {
            get { return _editorShowSpaces; }
            set { Set(ref _editorShowSpaces, value); }
        }

        public bool EditorShowTabs
        {
            get { return _editorShowTabs; }
            set { Set(ref _editorShowTabs, value); }
        }

        public bool EditorShowLineNumbers
        {
            get { return _editorShowLineNumbers; }
            set { Set(ref _editorShowLineNumbers, value); }
        }

        public bool EditorHighlightCurrentLine
        {
            get { return _editorHighlightCurrentLine; }
            set { Set(ref _editorHighlightCurrentLine, value); }
        }

        public bool SynchronizeScrollPositions
        {
            get { return _synchronizeScrollPositions; }
            set { Set(ref _synchronizeScrollPositions, value); }
        }

        public bool IgnoreYaml
        {
            get { return _ignoreYaml; }
            set { Set(ref _ignoreYaml, value); }
        }

        public string SpellCheckDictionary
        {
            get { return _spellCheckDictionary; }
            set { Set(ref _spellCheckDictionary, value); }
        }

        public bool SpellCheckIgnoreCodeBlocks
        {
            get { return _spellCheckIgnoreCodeBlocks; }
            set { Set(ref _spellCheckIgnoreCodeBlocks, value); }
        }

        public bool SpellCheckIgnoreAllCaps
        {
            get { return _spellCheckIgnoreAllCaps; }
            set { Set(ref _spellCheckIgnoreAllCaps, value); }
        }

        public bool SpellCheckIgnoreMarkupTags
        {
            get { return _spellCheckIgnoreMarkupTags; }
            set { Set(ref _spellCheckIgnoreMarkupTags, value); }
        }

        public bool SpellCheckIgnoreWordsWithDigits
        {
            get { return _spellCheckIgnoreWordsWithDigits; }
            set { Set(ref _spellCheckIgnoreWordsWithDigits, value); }
        }

        public int SinglePaneMargin
        {
            get { return _singlePaneMargin; }
            set { Set(ref _singlePaneMargin, value); }
        }

        public bool IgnoreTaskbarOnMaximize
        {
            get { return _ignoreTaskbarOnMaximize; }
            set { Set(ref _ignoreTaskbarOnMaximize, value); }
        }

        public bool FormatOnSave
        {
            get { return _formatOnSave; }
            set { Set(ref _formatOnSave, value); }
        }

        public bool GitHubMarkdown
        {
            get { return _githubMarkdown; }
            set { Set(ref _githubMarkdown, value); }
        }

        public string LineEnding
        {
            get { return _lineEnding; }
            set { Set(ref _lineEnding, value); }
        }

        [JsonIgnore]
        public Tuple<string, string>[] LineEndings => new[]
        {
            new Tuple<string, string>("Windows (CR+LF)", "crlf"),
            new Tuple<string, string>("Unix/Mac (LF)", "lf"),
            new Tuple<string, string>("Apple II (CR)", "cr")
        };

        public string CustomMarkdownConverter
        {
            get { return _customMarkdownConverter; }
            set { Set(ref _customMarkdownConverter, value); }
        }

        public bool UseDefaultEditor
        {
            get { return _useDefaultEditor; }
            set { Set(ref _useDefaultEditor, value); }
        }

        public bool YesIDonated
        {
            get { return _yesIDonated; }
            set { Set(ref _yesIDonated, value); }
        }

        public bool InsertImagePathsOnly
        {
            get { return _insertImagePathsOnly; }
            set { Set(ref _insertImagePathsOnly, value); }
        }

<<<<<<< HEAD
=======
        public string CultureLanguage
        {
            get { return _cultureLanguage; }
            set { Set(ref _cultureLanguage, value); }
        }

>>>>>>> 5df03a97
        public void Update()
        {
            var userSettings = Load();
            if (userSettings == null) return;

            foreach (var property in GetType().GetProperties())
            {
                var updatedProperty = userSettings.GetType().GetProperty(property.Name);
                if (updatedProperty != null && updatedProperty.CanWrite)
                {
                    property.SetValue(this, updatedProperty.GetValue(userSettings, null), null);
                }
            }
        }

        // Serialization

        public static string SettingsFolder => Path.Combine(GetFolderPath(SpecialFolder.ApplicationData), "Markdown Edit");

        public static string SettingsFile => Path.Combine(SettingsFolder, "user_settings.json");

        public void Save()
        {
            Directory.CreateDirectory(SettingsFolder);
            File.WriteAllText(SettingsFile, JsonConvert.SerializeObject(this, Formatting.Indented));
        }

        public static UserSettings Load()
        {
            try
            {
                if (File.Exists(SettingsFile) == false)
                {
                    var defaultSettings = new UserSettings {Theme = new Theme()};
                    defaultSettings.Save();
                }
                return JsonConvert.DeserializeObject<UserSettings>(SettingsFile.ReadAllTextRetry());
            }
            catch (Exception ex)
            {
                Notify.Alert($"{ex.Message} in {SettingsFile}");
                return null;
            }
        }

        // INotifyPropertyChanged

        public event PropertyChangedEventHandler PropertyChanged;

        private void Set<T>(ref T property, T value, [CallerMemberName] string propertyName = null)
        {
            if (EqualityComparer<T>.Default.Equals(property, value)) return;
            property = value;
            PropertyChanged?.Invoke(this, new PropertyChangedEventArgs(propertyName));
        }

        // ICloneable
        public object Clone()
        {
            return MemberwiseClone();
        }

        // IEquatable

        public bool Equals(UserSettings other)
        {
            return other != null && GetHashCode() == other.GetHashCode();
        }

        public override int GetHashCode()
        {
            return 17
                ^ EditorFontFamily.GetHashCode()
                ^ EditorFontSize.GetHashCode()
                ^ EditorHighlightCurrentLine.GetHashCode()
                ^ EditorOpenLastCursorPosition.GetHashCode()
                ^ EditorOpenLastFile.GetHashCode()
                ^ EditorShowEndOfLine.GetHashCode()
                ^ EditorShowLineNumbers.GetHashCode()
                ^ EditorShowSpaces.GetHashCode()
                ^ EditorShowTabs.GetHashCode()
                ^ EditorVerticalScrollBarVisible.GetHashCode()
                ^ SynchronizeScrollPositions.GetHashCode()
                ^ SpellCheckDictionary.GetHashCode()
                ^ SpellCheckIgnoreCodeBlocks.GetHashCode()
                ^ SpellCheckIgnoreMarkupTags.GetHashCode()
                ^ SpellCheckIgnoreWordsWithDigits.GetHashCode()
                ^ IgnoreYaml.GetHashCode()
                ^ IgnoreTaskbarOnMaximize.GetHashCode()
                ^ FormatOnSave.GetHashCode()
                ^ GitHubMarkdown.GetHashCode()
                ^ Theme.GetHashCode()
                ^ SinglePaneMargin.GetHashCode()
                ^ LineEnding.GetHashCode()
                ^ CustomMarkdownConverter.GetHashCode()
                ^ UseDefaultEditor.GetHashCode()
                ^ YesIDonated.GetHashCode()
<<<<<<< HEAD
                ^ InsertImagePathsOnly.GetHashCode();
=======
                ^ InsertImagePathsOnly.GetHashCode()
                ^ CultureLanguage.GetHashCode();
>>>>>>> 5df03a97
        }
    }
}<|MERGE_RESOLUTION|>--- conflicted
+++ resolved
@@ -37,10 +37,7 @@
         private bool _useDefaultEditor;
         private bool _yesIDonated;
         private bool _insertImagePathsOnly;
-<<<<<<< HEAD
-=======
         private string _cultureLanguage = "";
->>>>>>> 5df03a97
 
         public Theme Theme
         {
@@ -212,15 +209,12 @@
             set { Set(ref _insertImagePathsOnly, value); }
         }
 
-<<<<<<< HEAD
-=======
         public string CultureLanguage
         {
             get { return _cultureLanguage; }
             set { Set(ref _cultureLanguage, value); }
         }
 
->>>>>>> 5df03a97
         public void Update()
         {
             var userSettings = Load();
@@ -318,12 +312,8 @@
                 ^ CustomMarkdownConverter.GetHashCode()
                 ^ UseDefaultEditor.GetHashCode()
                 ^ YesIDonated.GetHashCode()
-<<<<<<< HEAD
-                ^ InsertImagePathsOnly.GetHashCode();
-=======
                 ^ InsertImagePathsOnly.GetHashCode()
                 ^ CultureLanguage.GetHashCode();
->>>>>>> 5df03a97
         }
     }
 }