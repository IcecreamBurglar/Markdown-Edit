--- conflicted
+++ resolved
@@ -12,11 +12,6 @@
 {
     public static class Utility
     {
-<<<<<<< HEAD
-        public const string Version = "1.24";
-
-=======
->>>>>>> 5df03a97
         public static Func<TKey, TResult> Memoize<TKey, TResult>(this Func<TKey, TResult> func)
         {
             var cache = new ConcurrentDictionary<TKey, TResult>();
@@ -73,40 +68,5 @@
             }
             return foundElement;
         }
-<<<<<<< HEAD
-
-        public static void Alert(string alert, Window owner = null) => Show(alert, MessageBoxButton.OK, MessageBoxImage.Error, owner);
-
-        public static MessageBoxResult ConfirmYesNo(string question, Window owner = null) => Show(question, MessageBoxButton.YesNo, MessageBoxImage.Question, owner);
-
-        public static MessageBoxResult ConfirmYesNoCancel(string question, Window owner = null) => Show(question, MessageBoxButton.YesNoCancel, MessageBoxImage.Question, owner);
-
-        private static MessageBoxResult Show(string message, MessageBoxButton button, MessageBoxImage image, Window owner)
-        {
-            var text = message ?? "null";
-            var window = owner ?? Application.Current.MainWindow;
-
-            return Application.Current.Dispatcher.Invoke(() => window != null
-                ? MessageBox.Show(window, text, App.Title, button, image)
-                : MessageBox.Show(text, App.Title, button, image));
-        }
-
-        public static async Task<bool> IsCurrentVersion()
-        {
-            try
-            {
-                using (var http = new HttpClient())
-                {
-                    var version = await http.GetStringAsync("http://markdownedit.com/version.txt");
-                    return string.IsNullOrWhiteSpace(version) || version == Version;
-                }
-            }
-            catch (Exception)
-            {
-                return true;
-            }
-        }
-=======
->>>>>>> 5df03a97
     }
 }