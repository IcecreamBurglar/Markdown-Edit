--- conflicted
+++ resolved
@@ -86,11 +86,7 @@
             if (file == null) return;
             if (File.Exists(file.FileName.StripOffsetFromFileName()) == false)
             {
-<<<<<<< HEAD
-                Utility.Alert((string)TranslationProvider.Translate("recent-file-not-found"), this);
-=======
                 Notify.Alert((string)TranslationProvider.Translate("recent-file-not-found"), this);
->>>>>>> 5df03a97
                 return;
             }
             ApplicationCommands.Open.Execute(file.FileName, Application.Current.MainWindow);
