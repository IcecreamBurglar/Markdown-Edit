--- conflicted
+++ resolved
@@ -21,14 +21,11 @@
 
         [Description("Spanish (Spain)")]
         Spain,
-<<<<<<< HEAD
+
+        [Description("Russian (Russia)")]
+        Russian,
 		
 		[Description("Danish (Denmark)")]
 		Denmark
-=======
-
-        [Description("Russian (Russia)")]
-        Russian
->>>>>>> fdbb0120
     }
 }